"""Utils to retrieve/split/... the data.
"""
import logging

from pathlib import Path
from typing import Any, Dict, Iterable, List, Union, Tuple
import warnings

import numpy as np
from ogb.nodeproppred import PygNodePropPredDataset
import scipy.sparse as sp
from sklearn.model_selection import train_test_split
import torch
import torch_sparse
from torch_geometric.utils import add_remaining_self_loops, remove_isolated_nodes

from rgnn_at_scale import utils
from pprgo.pytorch_utils import matrix_to_torch
from pprgo import utils as ppr_utils
sparse_graph_properties = [
    'adj_matrix', 'attr_matrix', 'labels', 'node_names', 'attr_names', 'class_names', 'metadata'
]


class SparseGraph:
    """Attributed labeled graph stored in sparse matrix form.

    All properties are immutable so users don't mess up the
    data format's assumptions.
    Be careful when circumventing this and changing the internal matrices
    regardless (e.g. by exchanging the data array of a sparse matrix).

    Parameters
    ----------
    adj_matrix
        Adjacency matrix in CSR format. Shape [num_nodes, num_nodes]
    attr_matrix
        Attribute matrix in CSR or numpy format. Shape [num_nodes, num_attr]
    labels
        Array, where each entry represents respective node's label(s). Shape [num_nodes]
        Alternatively, CSR matrix with labels in one-hot format. Shape [num_nodes, num_classes]
    node_names
        Names of nodes (as strings). Shape [num_nodes]
    attr_names
        Names of the attributes (as strings). Shape [num_attr]
    class_names
        Names of the class labels (as strings). Shape [num_classes]
    metadata
        Additional metadata such as text.

    """

    def __init__(
            self, adj_matrix: sp.spmatrix,
            attr_matrix: Union[np.ndarray, sp.spmatrix] = None,
            labels: Union[np.ndarray, sp.spmatrix] = None,
            node_names: np.ndarray = None,
            attr_names: np.ndarray = None,
            class_names: np.ndarray = None,
            metadata: Any = None):
        # Make sure that the dimensions of matrices / arrays all agree
        if sp.isspmatrix(adj_matrix):
            adj_matrix = adj_matrix.tocsr().astype(np.float32)
        else:
            raise ValueError("Adjacency matrix must be in sparse format (got {0} instead)."
                             .format(type(adj_matrix)))

        if adj_matrix.shape[0] != adj_matrix.shape[1]:
            raise ValueError("Dimensions of the adjacency matrix don't agree.")

        if attr_matrix is not None:
            if sp.isspmatrix(attr_matrix):
                attr_matrix = attr_matrix.tocsr().astype(np.float32)
            elif isinstance(attr_matrix, np.ndarray):
                attr_matrix = attr_matrix.astype(np.float32)
            else:
                raise ValueError("Attribute matrix must be a sp.spmatrix or a np.ndarray (got {0} instead)."
                                 .format(type(attr_matrix)))

            if attr_matrix.shape[0] != adj_matrix.shape[0]:
                raise ValueError("Dimensions of the adjacency and attribute matrices don't agree.")

        if labels is not None:
            if labels.shape[0] != adj_matrix.shape[0]:
                raise ValueError("Dimensions of the adjacency matrix and the label vector don't agree.")

        if node_names is not None:
            if len(node_names) != adj_matrix.shape[0]:
                raise ValueError("Dimensions of the adjacency matrix and the node names don't agree.")

        if attr_names is not None:
            if len(attr_names) != attr_matrix.shape[1]:
                raise ValueError("Dimensions of the attribute matrix and the attribute names don't agree.")

        self.adj_matrix = adj_matrix
        self.attr_matrix = attr_matrix
        self.labels = labels
        self.node_names = node_names
        self.attr_names = attr_names
        self.class_names = class_names
        self.metadata = metadata

    def num_nodes(self) -> int:
        """Get the number of nodes in the graph.
        """
        return self.adj_matrix.shape[0]

    def num_edges(self, warn: bool = True) -> int:
        """Get the number of edges in the graph.

        For undirected graphs, (i, j) and (j, i) are counted as _two_ edges.

        """
        if warn and not self.is_directed():
            warnings.warn("num_edges always returns the number of directed edges now.", FutureWarning)
        return self.adj_matrix.nnz

    def get_neighbors(self, idx: int) -> np.ndarray:
        """Get the indices of neighbors of a given node.

        Parameters
        ----------
        idx
            Index of the node whose neighbors are of interest.

        """
        return self.adj_matrix[idx].indices

    def get_edgeid_to_idx_array(self) -> np.ndarray:
        """Return a Numpy Array that maps edgeids to the indices in the adjacency matrix.

        Returns
        -------
        np.ndarray
            The i'th entry contains the x- and y-coordinates of edge i in the adjacency matrix.
            Shape [num_edges, 2]

        """
        return np.transpose(self.adj_matrix.nonzero())

    def get_idx_to_edgeid_matrix(self) -> sp.csr_matrix:
        """Return a sparse matrix that maps indices in the adjacency matrix to edgeids.

        Caution: This contains one explicit 0 (zero stored as a nonzero),
        which is the index of the first edge.

        Returns
        -------
        sp.csr_matrix
            The entry [x, y] contains the edgeid of the corresponding edge (or 0 for non-edges).
            Shape [num_nodes, num_nodes]

        """
        return sp.csr_matrix(
            (np.arange(self.adj_matrix.nnz), self.adj_matrix.indices, self.adj_matrix.indptr),
            shape=self.adj_matrix.shape)

    def is_directed(self) -> bool:
        """Check if the graph is directed (adjacency matrix is not symmetric).
        """
        return (self.adj_matrix != self.adj_matrix.T).sum() != 0

    def to_undirected(self) -> 'SparseGraph':
        """Convert to an undirected graph (make adjacency matrix symmetric).
        """
        # TODO: add warnings / logging

        idx = self.get_edgeid_to_idx_array().T
        ridx = np.ravel_multi_index(idx, self.adj_matrix.shape)
        ridx_rev = np.ravel_multi_index(idx[::-1], self.adj_matrix.shape)

        # Get duplicate edges (self-loops and opposing edges)
        dup_ridx = ridx[np.isin(ridx, ridx_rev)]
        dup_idx = np.unravel_index(dup_ridx, self.adj_matrix.shape)

        # Check if the adjacency matrix weights are symmetric (if nonzero)
        if len(dup_ridx) > 0 and not np.allclose(self.adj_matrix[dup_idx], self.adj_matrix[dup_idx[::-1]]):
            raise ValueError("Adjacency matrix weights of opposing edges differ.")

        # Create symmetric matrix
        new_adj_matrix = self.adj_matrix + self.adj_matrix.T
        if len(dup_ridx) > 0:
            new_adj_matrix[dup_idx] = (new_adj_matrix[dup_idx] - self.adj_matrix[dup_idx]).A1

        self.adj_matrix = new_adj_matrix
        return self

    def is_weighted(self) -> bool:
        """Check if the graph is weighted (edge weights other than 1).
        """
        return np.any(np.unique(self.adj_matrix[self.adj_matrix.nonzero()].A1) != 1)

    def to_unweighted(self) -> 'SparseGraph':
        """Convert to an unweighted graph (set all edge weights to 1).
        """
        self.adj_matrix.data = np.ones_like(self.adj_matrix.data)
        return self

    def is_connected(self) -> bool:
        """Check if the graph is connected.
        """
        return sp.csgraph.connected_components(self.adj_matrix, return_labels=False) == 1

    def has_self_loops(self) -> bool:
        """Check if the graph has self-loops.
        """
        return not np.allclose(self.adj_matrix.diagonal(), 0)

    def __repr__(self) -> str:

        dir_string = 'Directed' if self.is_directed() else 'Undirected'
        weight_string = 'weighted' if self.is_weighted() else 'unweighted'
        conn_string = 'connected' if self.is_connected() else 'disconnected'
        loop_string = 'has self-loops' if self.has_self_loops() else 'no self-loops'
        return ("<{}, {} and {} SparseGraph with {} edges ({})>"
                .format(dir_string, weight_string, conn_string,
                        self.num_edges(warn=False), loop_string))

    def _adopt_graph(self, graph: 'SparseGraph'):
        """Copy all properties from the given graph to this graph.
        """
        for prop in sparse_graph_properties:
            setattr(self, '_{}'.format(prop), getattr(graph, prop))

    # Quality of life (shortcuts)
    def standardize(
            self, make_unweighted: bool = True,
            make_undirected: bool = True,
            no_self_loops: bool = True,
            select_lcc: bool = True
    ) -> 'SparseGraph':
        """Perform common preprocessing steps: remove self-loops, make unweighted/undirected, select LCC.

        All changes are done inplace.

        Parameters
        ----------
        make_unweighted
            Whether to set all edge weights to 1.
        make_undirected
            Whether to make the adjacency matrix symmetric. Can only be used if make_unweighted is True.
        no_self_loops
            Whether to remove self loops.
        select_lcc
            Whether to select the largest connected component of the graph.

        """
        # TODO: add warnings / logging
        G = self
        if make_unweighted and G.is_weighted():
            G = G.to_unweighted()
        if make_undirected and G.is_directed():
            G = G.to_undirected()
        if no_self_loops and G.has_self_loops():
            G = remove_self_loops(G)
        if select_lcc and not G.is_connected():
            G = largest_connected_components(G, 1)
        self._adopt_graph(G)
        return G

    @staticmethod
    def from_flat_dict(data_dict: Dict[str, Any]) -> 'SparseGraph':
        """Initialize SparseGraph from a flat dictionary.
        """
        init_dict = {}
        del_entries = []

        # Construct sparse matrices
        for key in data_dict.keys():
            if key.endswith('_data') or key.endswith('.data'):
                if key.endswith('_data'):
                    sep = '_'
                else:
                    sep = '.'
                matrix_name = key[:-5]
                mat_data = key
                mat_indices = '{}{}indices'.format(matrix_name, sep)
                mat_indptr = '{}{}indptr'.format(matrix_name, sep)
                mat_shape = '{}{}shape'.format(matrix_name, sep)
                if matrix_name == 'adj' or matrix_name == 'attr':
                    matrix_name += '_matrix'
                init_dict[matrix_name] = sp.csr_matrix(
                    (data_dict[mat_data],
                     data_dict[mat_indices],
                     data_dict[mat_indptr]),
                    shape=data_dict[mat_shape])
                del_entries.extend([mat_data, mat_indices, mat_indptr, mat_shape])

        # Delete sparse matrix entries
        for del_entry in del_entries:
            del data_dict[del_entry]

        # Load everything else
        for key, val in data_dict.items():
            if ((val is not None) and (None not in val)):
                init_dict[key] = val

        return SparseGraph(**init_dict)


def largest_connected_components(sparse_graph: SparseGraph, n_components: int = 1) -> SparseGraph:
    """Select the largest connected components in the graph.

    Changes are returned in a partially new SparseGraph.

    Parameters
    ----------
    sparse_graph
        Input graph.
    n_components
        Number of largest connected components to keep.

    Returns
    -------
    SparseGraph
        Subgraph of the input graph where only the nodes in largest n_components are kept.

    """
    _, component_indices = sp.csgraph.connected_components(sparse_graph.adj_matrix)
    component_sizes = np.bincount(component_indices)
    components_to_keep = np.argsort(component_sizes)[::-1][:n_components]  # reverse order to sort descending
    nodes_to_keep = [
        idx for (idx, component) in enumerate(component_indices) if component in components_to_keep
    ]
    return create_subgraph(sparse_graph, nodes_to_keep=nodes_to_keep)


def remove_self_loops(sparse_graph: SparseGraph) -> SparseGraph:
    """Remove self loops (diagonal entries in the adjacency matrix).

    Changes are returned in a partially new SparseGraph.

    """
    num_self_loops = (~np.isclose(sparse_graph.adj_matrix.diagonal(), 0)).sum()
    if num_self_loops > 0:
        adj_matrix = sparse_graph.adj_matrix.copy().tolil()
        adj_matrix.setdiag(0)
        adj_matrix = adj_matrix.tocsr()
        return SparseGraph(
            adj_matrix, sparse_graph.attr_matrix, sparse_graph.labels, sparse_graph.node_names,
            sparse_graph.attr_names, sparse_graph.class_names, sparse_graph.metadata)
    else:
        return sparse_graph


def create_subgraph(
        sparse_graph: SparseGraph,
        _sentinel: None = None,
        nodes_to_remove: np.ndarray = None,
        nodes_to_keep: np.ndarray = None
) -> SparseGraph:
    """Create a graph with the specified subset of nodes.

    Exactly one of (nodes_to_remove, nodes_to_keep) should be provided, while the other stays None.
    Note that to avoid confusion, it is required to pass node indices as named arguments to this function.

    The subgraph partially points to the old graph's data.

    Parameters
    ----------
    sparse_graph
        Input graph.
    _sentinel
        Internal, to prevent passing positional arguments. Do not use.
    nodes_to_remove
        Indices of nodes that have to removed.
    nodes_to_keep
        Indices of nodes that have to be kept.

    Returns
    -------
    SparseGraph
        Graph with specified nodes removed.

    """
    # Check that arguments are passed correctly
    if _sentinel is not None:
        raise ValueError("Only call `create_subgraph` with named arguments',"
                         " (nodes_to_remove=...) or (nodes_to_keep=...).")
    if nodes_to_remove is None and nodes_to_keep is None:
        raise ValueError("Either nodes_to_remove or nodes_to_keep must be provided.")
    elif nodes_to_remove is not None and nodes_to_keep is not None:
        raise ValueError("Only one of nodes_to_remove or nodes_to_keep must be provided.")
    elif nodes_to_remove is not None:
        nodes_to_keep = [i for i in range(sparse_graph.num_nodes()) if i not in nodes_to_remove]
    elif nodes_to_keep is not None:
        nodes_to_keep = sorted(nodes_to_keep)
    else:
        raise RuntimeError("This should never happen.")

    adj_matrix = sparse_graph.adj_matrix[nodes_to_keep][:, nodes_to_keep]
    if sparse_graph.attr_matrix is None:
        attr_matrix = None
    else:
        attr_matrix = sparse_graph.attr_matrix[nodes_to_keep]
    if sparse_graph.labels is None:
        labels = None
    else:
        labels = sparse_graph.labels[nodes_to_keep]
    if sparse_graph.node_names is None:
        node_names = None
    else:
        node_names = sparse_graph.node_names[nodes_to_keep]
    # TODO: add warnings / logging
    # print("Resulting subgraph with N = {0}, E = {1}"
    #               .format(sparse_graph.num_nodes(), sparse_graph.num_edges()))
    return SparseGraph(
        adj_matrix, attr_matrix, labels, node_names, sparse_graph.attr_names,
        sparse_graph.class_names, sparse_graph.metadata)


def load_dataset(name: str,
                 directory: Union[Path, str] = './data'
                 ) -> SparseGraph:
    """Load a dataset.

    Parameters
    ----------
    name
        Name of the dataset to load.
    directory
        Path to the directory where the datasets are stored.

    Returns
    -------
    SparseGraph
        The requested dataset in sparse format.

    """
    if isinstance(directory, str):
        directory = Path(directory)
    path_to_file = directory / (name + ".npz")
    if path_to_file.exists():
        with np.load(path_to_file, allow_pickle=True) as loader:
            loader = dict(loader)
            del loader['type']
            del loader['edge_attr_matrix']
            del loader['edge_attr_names']
            dataset = SparseGraph.from_flat_dict(loader)
    else:
        raise ValueError("{} doesn't exist.".format(path_to_file))
    return dataset


def train_val_test_split_tabular(
        *arrays: Iterable[Union[np.ndarray, sp.spmatrix]],
        train_size: float = 0.5,
        val_size: float = 0.3,
        test_size: float = 0.2,
        stratify: np.ndarray = None,
        random_state: int = None
) -> List[Union[np.ndarray, sp.spmatrix]]:
    """Split the arrays or matrices into random train, validation and test subsets.

    Parameters
    ----------
    *arrays
            Allowed inputs are lists, numpy arrays or scipy-sparse matrices with the same length / shape[0].
    train_size
        Proportion of the dataset included in the train split.
    val_size
        Proportion of the dataset included in the validation split.
    test_size
        Proportion of the dataset included in the test split.
    stratify
        If not None, data is split in a stratified fashion, using this as the class labels.
    random_state
        Random_state is the seed used by the random number generator;

    Returns
    -------
    list, length=3 * len(arrays)
        List containing train-validation-test split of inputs.

    """
    if len(set(array.shape[0] for array in arrays)) != 1:
        raise ValueError("Arrays must have equal first dimension.")
    idx = np.arange(arrays[0].shape[0])
    idx_train_and_val, idx_test = train_test_split(idx,
                                                   random_state=random_state,
                                                   train_size=(train_size + val_size),
                                                   test_size=test_size,
                                                   stratify=stratify)
    if stratify is not None:
        stratify = stratify[idx_train_and_val]
    idx_train, idx_val = train_test_split(idx_train_and_val,
                                          random_state=random_state,
                                          train_size=(train_size / (train_size + val_size)),
                                          test_size=(val_size / (train_size + val_size)),
                                          stratify=stratify)
    result = []
    for X in arrays:
        result.append(X[idx_train])
        result.append(X[idx_val])
        result.append(X[idx_test])
    return result


def split(labels, n_per_class=20, seed=None):
    """
    Randomly split the training data.

    Parameters
    ----------
    labels: array-like [n_nodes]
        The class labels
    n_per_class : int
        Number of samples per class
    seed: int
        Seed

    Returns
    -------
    split_train: array-like [n_per_class * nc]
        The indices of the training nodes
    split_val: array-like [n_per_class * nc]
        The indices of the validation nodes
    split_test array-like [n_nodes - 2*n_per_class * nc]
        The indices of the test nodes
    """
    if seed is not None:
        np.random.seed(seed)
    nc = labels.max() + 1

    split_train, split_val = [], []
    for label in range(nc):
        perm = np.random.permutation((labels == label).nonzero()[0])
        split_train.append(perm[:n_per_class])
        split_val.append(perm[n_per_class:2 * n_per_class])

    split_train = np.random.permutation(np.concatenate(split_train))
    split_val = np.random.permutation(np.concatenate(split_val))

    assert split_train.shape[0] == split_val.shape[0] == n_per_class * nc

    split_test = np.setdiff1d(np.arange(len(labels)), np.concatenate((split_train, split_val)))

    return split_train, split_val, split_test


def prep_cora_citeseer_pubmed(name: str,
                              dataset_root: str,
                              device: Union[int, torch.device] = 0,
                              normalize: bool = False,
                              make_undirected: bool = True,
                              make_unweighted: bool = True) -> Tuple[torch.Tensor, torch_sparse.SparseTensor, torch.Tensor]:
    """Prepares and normalizes the desired dataset

    Parameters
    ----------
    name : str
        Name of the data set. One of: `cora_ml`, `citeseer`, `pubmed`
    dataset_root : str
        Path where to find/store the dataset.
    device : Union[int, torch.device], optional
        `cpu` or GPU id, by default 0
    normalize : bool, optional
        Normalize adjacency matrix with symmetric degree normalization (non-scalable implementation!), by default False

    Returns
    -------
    Tuple[torch.Tensor, torch.Tensor, torch.Tensor]
        dense attribute tensor, sparse adjacency matrix (normalized) and labels tensor
    """
    graph = load_dataset(name, dataset_root).standardize(
        make_unweighted=make_unweighted,
        make_undirected=make_undirected,
        no_self_loops=True,
        select_lcc=True
    )

    n_vertices, _ = graph.attr_matrix.shape

    adj_matrix = graph.adj_matrix.copy()
    with warnings.catch_warnings():
        warnings.simplefilter("ignore")
        adj_matrix[np.arange(n_vertices), np.arange(n_vertices)] = 1
        if normalize:
            deg = sp.diags(np.power(adj_matrix.sum(1).A1, -1 / 2))
            adj_norm = deg @ adj_matrix @ deg
        else:
            adj_norm = adj_matrix

    # remove self loops, because standardize no_self_loops=True does't always work
    adj_norm.setdiag(0)
    adj_norm.eliminate_zeros()

    attr = torch.FloatTensor(graph.attr_matrix.toarray()).to(device)
    adj = utils.sparse_tensor(adj_norm.tocoo()).to(device)

    labels = torch.LongTensor(graph.labels).to(device)

    return attr, adj, labels


def prep_graph(name: str,
               device: Union[int, torch.device] = 0,
               normalize: bool = False,
               make_undirected: bool = True,
               make_unweighted: bool = True,
               binary_attr: bool = False,
               dataset_root: str = 'datasets',
               return_original_split: bool = False) -> Tuple[torch.Tensor, torch.Tensor, torch.Tensor]:
    """Prepares and normalizes the desired dataset

    Parameters
    ----------
    name : str
        Name of the data set. One of: `cora_ml`, `citeseer`, `pubmed`
    device : Union[int, torch.device]
        `cpu` or GPU id, by default 0
    normalize : bool, optional
        Normalize adjacency matrix with symmetric degree normalization (non-scalable implementation!), by default False
    binary_attr : bool, optional
        If true the attributes are binarized (!=0), by default False
    dataset_root : str, optional
        Path where to find/store the dataset, by default "datasets"
    return_original_split: bool, optional
        If true (and the split is available for the choice of dataset) additionally the original split is returned.

    Returns
    -------
    Tuple[torch.Tensor, torch.Tensor, torch.Tensor]
        dense attribute tensor, sparse adjacency matrix (normalized) and labels tensor.
    """
    split = None
    if name in ['cora_ml', 'citeseer', 'pubmed']:
        attr, adj, labels = prep_cora_citeseer_pubmed(name,
                                                      dataset_root,
                                                      device,
                                                      normalize,
                                                      make_undirected,
                                                      make_unweighted)
    elif name.startswith('ogbn'):
        logging.info(ppr_utils.get_max_memory_bytes() / (1024 ** 3))

        pyg_dataset = PygNodePropPredDataset(root=dataset_root, name=name)

        data = pyg_dataset[0]

        if hasattr(data, '__num_nodes__'):
            num_nodes = data.__num_nodes__
        else:
            num_nodes = data.num_nodes

        if hasattr(pyg_dataset, 'get_idx_split'):
            split = pyg_dataset.get_idx_split()
        else:
            split = dict(
                train=data.train_mask.nonzero().squeeze(),
                valid=data.val_mask.nonzero().squeeze(),
                test=data.test_mask.nonzero().squeeze()
            )

        # converting to numpy arrays, so we don't have to handle different
        # array types (tensor/numpy/list) later on.
        # Also we need numpy arrays because Numba cant determine type of torch.Tensor
        split = {k: v.numpy() for k, v in split.items()}

        edge_index = data.edge_index.to(device)
<<<<<<< HEAD
        edge_weight = torch.ones(data.edge_index.size(1), device=device).float()
=======
        if data.edge_attr is None:
            edge_weight = torch.ones(edge_index.size(1))
        else:
            edge_weight = data.edge_attr
>>>>>>> 8472f053

        if make_undirected:
            edge_index, edge_weight = utils.to_symmetric(edge_index, edge_weight, num_nodes)

        if make_unweighted:
            edge_weight = torch.ones_like(edge_weight)

        adj = sp.csr_matrix(sp.coo_matrix((edge_weight, edge_index),
                                          (num_nodes, num_nodes)))

        if normalize:
            adj = utils.calc_A_hat(adj)

        #adj = torch_sparse.SparseTensor.from_scipy(adj).coalesce()

        del edge_index
        del edge_weight

        attr = data.x.to(device)

        labels = data.y.squeeze().to(device)
        logging.info(ppr_utils.get_max_memory_bytes() / (1024 ** 3))

    if binary_attr:
        # NOTE: do not use this for really large datasets.
        # The mask is a **dense** matrix of the same size as the attribute matrix
        attr[attr != 0] = 1

    if return_original_split and split is not None:
        return attr, adj, labels, split

    remove_isolated_nodes

    return attr, adj, labels


class RobustPPRDataset(torch.utils.data.Dataset):
    def __init__(self, attr_matrix_all, ppr_matrix, indices, labels_all=None, allow_cache=True):
        """
        Parameters:
            attr_matrix_all: torch.Tensor of shape (num_nodes, num_features)
                Node features / attributes of all nodes in the graph
            ppr_matrix: scipy.sparse.csr.csr_matrix of shape (num_train_nodes, num_nodes)
                The personal page rank vectors for all nodes of the training set
            indices: array-like of shape (num_train_nodes)
                The ids of the training nodes
            labels_all: array-like of shape (num_nodes)
                The class labels for all nodes in the graph
        """
        self.attr_matrix_all = attr_matrix_all
        self.ppr_matrix = ppr_matrix
        self.indices = indices
        self.labels_all = torch.tensor(labels_all, dtype=torch.long) if labels_all is not None else None
        self.allow_cache = allow_cache
        self.cached = {}

    def __len__(self):
        return self.indices.shape[0]

    def __getitem__(self, idx):
        """
        Parameters:
            idx: np.ndarray of shape (batch_size)
                The node indices to retrieve for the batch
        Returns:
            A touple (data, labels), where
                data: touple of
                    - attr_matrix: torch.SparseTensor of shape (ppr_num_nonzeros, num_features)
                        The node features of all neighboring nodes of the training nodes in
                        the graph derived from the Personal Page Rank as specified by idx
                    - ppr_matrix: torch.SparseTensor of shape (batch_size, ppr_num_nonzeros)
                        The page rank scores of all neighboring nodes of the training nodes in
                        the graph derived from the Personal Page Rank as specified by idx
                label: np.ndarray of shape (batch_size)
                    The labels of the training nodes
        """
        # idx is a list of indices
        key = idx[0]
        if key not in self.cached:
            # shape (batch_size, num_nodes)
            ppr_matrix = matrix_to_torch(self.ppr_matrix[idx])

            # shape (ppr_num_nonzeros)
            source_idx, neighbor_idx, ppr_scores = ppr_matrix.coo()

            ppr_matrix = ppr_matrix[:, neighbor_idx.unique()]
            attr_matrix = self.attr_matrix_all[neighbor_idx.unique()]

            if self.labels_all is None:
                labels = None
            else:
                labels = self.labels_all[self.indices[idx]]

            batch = (self.indices[idx], (attr_matrix, ppr_matrix), labels)

            if self.allow_cache:
                self.cached[key] = batch
            else:
                return batch

        return self.cached[key]<|MERGE_RESOLUTION|>--- conflicted
+++ resolved
@@ -658,14 +658,10 @@
         split = {k: v.numpy() for k, v in split.items()}
 
         edge_index = data.edge_index.to(device)
-<<<<<<< HEAD
-        edge_weight = torch.ones(data.edge_index.size(1), device=device).float()
-=======
         if data.edge_attr is None:
             edge_weight = torch.ones(edge_index.size(1))
         else:
             edge_weight = data.edge_attr
->>>>>>> 8472f053
 
         if make_undirected:
             edge_index, edge_weight = utils.to_symmetric(edge_index, edge_weight, num_nodes)
