seml:
<<<<<<< HEAD
  name: neurips_attack
  db_collection: neurips_attack
  executable: experiment_attack_evasion_transfer.py
  conda_environment: neurips20
=======
  name: rgnn_at_scale_attack_evasion_transfer
  db_collection: kdd21_rgnn_at_scale_attack_evasion_transfer
  executable: experiment_attack_evasion_transfer.py
  conda_environment: rgnn_at_scale
>>>>>>> bc38943b
  project_root_dir: ../..
  output_dir: seml/attack_evasion_transfer/output

slurm:
  experiments_per_job: 1
  sbatch_options:
    gres: gpu:1       # num GPUs
    mem: 16G          # memory
    cpus-per-task: 4  # num cores
    time: 0-08:00     # max time, D-HH:MM

fixed:
<<<<<<< HEAD
  epsilons: [0, 0.1, 0.25] 
=======
  epsilons: [0, 0.01, 0.05, 0.1, 0.25]
>>>>>>> bc38943b
  surrogate_params:
    n_filters: 64
    dropout: 0.5
    train_params:
      lr: 1e-2
      weight_decay: 1e-3
      patience: 300
      max_epochs: 3000
  artifact_dir: cache
  pert_adj_storage_type: evasion_transfer_attack_adj
  pert_attr_storage_type: evasion_transfer_attack_attr
  model_storage_type: pretrained
  device: 0

grid:
  dataset:
    type: choice
    options:
      - cora_ml
      - citeseer

  seed:
    type: choice
    options:
      - 0
      - 1
      - 5

pgd:
  fixed:
    binary_attr: False
    attack: PGD
  grid: 
    attack_params:
      type: parameter_collection
      params:
        loss_type: 
          type: choice
          options:
            - CE
            - tanhCW

fgsm:
  fixed:
    binary_attr: False
    attack: FGSM
  grid: 
    attack_params:
      type: parameter_collection
      params:
        stop_optimizing_if_label_flipped: 
          type: choice
          options:
            - True
            - False

greedy_rbcd:
  fixed:
    binary_attr: False
    attack: GreedyRBCD
  grid: 
    attack_params:
      type: parameter_collection
      params:
        loss_type: 
          type: choice
          options:
            - CE
            - MCE

prbcd:
  fixed:
    binary_attr: False
    attack: PRBCD
    attack_params:
      keep_heuristic: WeightOnly
      search_space_size: 1_000_000
      do_synchronize: True
  grid: 
    attack_params:
      type: parameter_collection
      params:
        loss_type: 
          type: choice
          options:
            - CE
            - tanhCW

gang:
  fixed:
    binary_attr: True
    attack: GANG
    attack_params:
      edge_with_random_reverse: False
      edge_step_size: 5
      edge_budget: 10
      feature_dedicated_iterations: 5
      feature_lr: 5e-1
      feature_greedy_opt: True
      eps: 1e-16

dice:
  fixed:
    binary_attr: False
    attack: DICE<|MERGE_RESOLUTION|>--- conflicted
+++ resolved
@@ -1,15 +1,8 @@
 seml:
-<<<<<<< HEAD
-  name: neurips_attack
-  db_collection: neurips_attack
-  executable: experiment_attack_evasion_transfer.py
-  conda_environment: neurips20
-=======
   name: rgnn_at_scale_attack_evasion_transfer
   db_collection: kdd21_rgnn_at_scale_attack_evasion_transfer
   executable: experiment_attack_evasion_transfer.py
   conda_environment: rgnn_at_scale
->>>>>>> bc38943b
   project_root_dir: ../..
   output_dir: seml/attack_evasion_transfer/output
 
@@ -22,11 +15,7 @@
     time: 0-08:00     # max time, D-HH:MM
 
 fixed:
-<<<<<<< HEAD
-  epsilons: [0, 0.1, 0.25] 
-=======
   epsilons: [0, 0.01, 0.05, 0.1, 0.25]
->>>>>>> bc38943b
   surrogate_params:
     n_filters: 64
     dropout: 0.5
