seml:
  name: arxiv_rgnn_at_scale_train
  executable: experiments/experiment_train.py
  project_root_dir: ../..
  output_dir: seml/train/output

slurm:
  experiments_per_job: 1
  sbatch_options:
    gres: gpu:1       # num GPUs
    mem: 16G          # memory
    cpus-per-task: 4  # num cores
    time: 0-12:00     # max time, D-HH:MM
    qos: studentprio

fixed:
  train_params:
    lr: 1e-2
    weight_decay: 0
    patience: 300
    max_epochs: 3000
  artifact_dir: cache
<<<<<<< HEAD
  model_storage_type: pretrained
=======
  model_storage_type: victims_arxiv
>>>>>>> 87ccefac
  device: 0
  data_device: cpu
  make_undirected: True
  binary_attr: False

  dataset: ogbn-arxiv

grid:      
  seed:
    type: choice
    options:
      - 0
      - 1
      - 5

# gcn:
#   fixed:
#     model_params:
#       label: Vanilla GCN
#       model: GCN
#       dropout: 0.5
#       n_filters: [256, 256]
#       gdc_params: None
#       svd_params: None
#       jaccard_params: None
#       with_batch_norm: True

# gdc:
#   fixed:
#     model_params:
#       label: Vanilla GDC
#       model: GCN
#       dropout: 0.5
#       n_filters: [256, 256]
#       gdc_params:
#           alpha: 0.1
#           k: 64
#           use_cpu: True
#       svd_params: None
#       jaccard_params: None
#       with_batch_norm: True

# soft_medoid_gdc_t0_5:
#   fixed:
#     model_params:
#       label: Soft Medoid GDC (T=0.5)
#       model: RGNN
#       dropout: 0.5
#       n_filters: 64
#       mean: soft_k_medoid
#       mean_kwargs:
#           k: 64
#           temperature: 0.5
#       gdc_params:
#           alpha: 0.1
#           k: 64
#           use_cpu: True
#       do_checkpoint: True
#       do_normalize_adj_once: True
#       n_chunks: 32
#       svd_params: None
#       jaccard_params: None
#       with_batch_norm: True

# soft_medoid_gdc_t5:
#   fixed:
#     model_params:
#       label: Soft Medoid GDC (T=5.0)
#       model: RGNN
#       dropout: 0.5
#       n_filters: 64
#       mean: soft_k_medoid
#       mean_kwargs:
#           k: 64
#           temperature: 5
#       gdc_params:
#           alpha: 0.1
#           k: 64
#           use_cpu: True
#       do_checkpoint: True
#       do_normalize_adj_once: True
#       n_chunks: 32
#       svd_params: None
#       jaccard_params: None
#       with_batch_norm: True

# soft_median_gdc_t0_2:
#   fixed:
#     model_params:
#       label: Soft Median GDC (T=0.2)
#       model: RGNN
#       dropout: 0.5
#       n_filters: [256, 256]
#       mean: soft_median
#       mean_kwargs:
#           temperature: 0.2
#       gdc_params:
#           alpha: 0.1
#           k: 64
#           use_cpu: True
#       do_checkpoint: True
#       do_normalize_adj_once: True
#       n_chunks: 10
#       svd_params: None
#       jaccard_params: None
#       with_batch_norm: True

# soft_median_gdc_t0_5:
#   fixed:
#     model_params:
#       label: Soft Median GDC (T=0.5)
#       model: RGNN
#       dropout: 0.5
#       n_filters: [256, 256]
#       mean: soft_median
#       mean_kwargs:
#           temperature: 0.5
#       gdc_params:
#           alpha: 0.1
#           k: 64
#           use_cpu: True
#       do_checkpoint: True
#       do_normalize_adj_once: True
#       n_chunks: 10
#       svd_params: None
#       jaccard_params: None
#       with_batch_norm: True

# soft_median_gdc_t1_0:
#   fixed:
#     model_params:
#       label: Soft Median GDC (T=1.0)
#       model: RGNN
#       dropout: 0.5
#       n_filters: [256, 256]
#       mean: soft_median
#       mean_kwargs:
#           temperature: 1.0
#       gdc_params:
#           alpha: 0.1
#           k: 64
#           use_cpu: True
#       do_checkpoint: True
#       do_normalize_adj_once: True
#       n_chunks: 10
#       svd_params: None
#       jaccard_params: None
#       with_batch_norm: True

# soft_median_gdc_t5_0:
#   fixed:
#     model_params:
#       label: Soft Median GDC (T=5.0)
#       model: RGNN
#       dropout: 0.5
#       n_filters: [256, 256]
#       mean: soft_median
#       mean_kwargs:
#           temperature: 5
#       gdc_params:
#           alpha: 0.1
#           k: 64
#           use_cpu: True
#       do_checkpoint: True
#       do_normalize_adj_once: True
#       n_chunks: 10
#       svd_params: None
#       jaccard_params: None
#       with_batch_norm: True

pprgo:
  fixed:
    data_device: 'cpu'
    model_params:
      label: Vanilla PPRGo
      model: PPRGo
      ppr_normalization: 'row' 
      batch_norm: False
      hidden_size: 320
      nlayers: 2
      alpha: 0.1
      topk: 256
      eps: 1e-6
      dropout: 0.0
    train_params:
      lr: 1e-2
      weight_decay:  0
      batch_mult_val: 1
      batch_size: 8192
      forward_batch_size: 8192
    ppr_cache_params:
      data_artifact_dir: cache
      data_storage_type: ppr

soft_median_rpprgo_t1_0:
  fixed:
    data_device: 'cpu'
    model_params:
      label: Soft Median RPPRGo (T=1.0)
      model: RobustPPRGo
      ppr_normalization: 'row' 
      batch_norm: False
      hidden_size: 320
      nlayers: 2
      alpha: 0.1
      topk: 256
      eps: 1e-6
      dropout: 0.0
      mean: soft_median
      mean_kwargs: 
        temperature: 1.0
    train_params:
      lr: 1e-3
      weight_decay:  1e-5
      batch_mult_val: 1
      batch_size: 4096
      forward_batch_size: 4096
    ppr_cache_params:
      data_artifact_dir: cache
      data_storage_type: ppr

soft_median_rpprgo_t5_0:
  fixed:
    data_device: 'cpu'
    model_params:
      label: Soft Median RPPRGo (T=1.0)
      model: RobustPPRGo
      ppr_normalization: 'row' 
      batch_norm: False
      hidden_size: 320
      nlayers: 3
      alpha: 0.1
      topk: 256
      eps: 1e-6
      dropout: 0.1
      mean: soft_median
      mean_kwargs: 
        temperature: 1.0
    train_params:
      lr: 1e-3
      weight_decay:  1e-5
      batch_mult_val: 1
      batch_size: 4096
      forward_batch_size: 4096
    ppr_cache_params:
      data_artifact_dir: cache
      data_storage_type: ppr<|MERGE_RESOLUTION|>--- conflicted
+++ resolved
@@ -20,11 +20,7 @@
     patience: 300
     max_epochs: 3000
   artifact_dir: cache
-<<<<<<< HEAD
   model_storage_type: pretrained
-=======
-  model_storage_type: victims_arxiv
->>>>>>> 87ccefac
   device: 0
   data_device: cpu
   make_undirected: True
